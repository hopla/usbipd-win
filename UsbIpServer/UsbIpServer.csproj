﻿<?xml version="1.0" encoding="utf-8"?>
<!--
SPDX-FileCopyrightText: 2020 Frans van Dorsselaer

SPDX-License-Identifier: GPL-2.0-only
-->
<Project Sdk="Microsoft.NET.Sdk">

  <PropertyGroup>
    <OutputType>Exe</OutputType>
    <Platforms>x64</Platforms>
    <ApplicationManifest>app.manifest</ApplicationManifest>

    <!-- defaults (used by: dotnet build) -->
    <TargetFramework>net5.0-windows</TargetFramework>
    <Platform>x64</Platform>
    <RuntimeIdentifier>win-x64</RuntimeIdentifier>

    <ManagePackageVersionsCentrally>true</ManagePackageVersionsCentrally>
    <SelfContained>false</SelfContained>

    <AllowUnsafeBlocks>true</AllowUnsafeBlocks>
    <Nullable>enable</Nullable>

    <AnalysisMode>AllEnabledByDefault</AnalysisMode>
    <EnforceCodeStyleInBuild>true</EnforceCodeStyleInBuild>

    <Product>usbipd-win</Product>
    <Company>Frans van Dorsselaer</Company>
    <Copyright>Copyright (C) $([System.DateTime]::UtcNow.ToString("yyyy"))  $(Company)</Copyright>

    <!-- generate info, but exclude the stuff that is set by GitVersion -->
    <GenerateAssemblyInfo>true</GenerateAssemblyInfo>
    <GenerateAssemblyFileVersionAttribute>false</GenerateAssemblyFileVersionAttribute>
    <GenerateAssemblyVersionAttribute>false</GenerateAssemblyVersionAttribute>
    <GenerateAssemblyInformationalVersionAttribute>false</GenerateAssemblyInformationalVersionAttribute>

    <PublishProfile>Properties\PublishProfiles\InputForInstaller.pubxml</PublishProfile>
  </PropertyGroup>

  <ItemGroup>
    <Content Include="..\COPYING.md" Link="COPYING.md" CopyToOutputDirectory="PreserveNewest" />
  </ItemGroup>

  <ItemGroup>
    <PackageReference Include="GitVersion.MsBuild">
      <PrivateAssets>all</PrivateAssets>
      <IncludeAssets>runtime; build; native; contentfiles; analyzers; buildtransitive</IncludeAssets>
    </PackageReference>
    <PackageReference Include="Microsoft.Extensions.CommandLineUtils" />
    <PackageReference Include="Microsoft.Extensions.Hosting.WindowsServices" />
<<<<<<< HEAD
    <PackageReference Include="Microsoft.Win32.Registry" />
    <PackageReference Include="System.Management" />
=======
    <PackageReference Include="Microsoft.Windows.CsWin32">
      <PrivateAssets>all</PrivateAssets>
      <IncludeAssets>runtime; build; native; contentfiles; analyzers; buildtransitive</IncludeAssets>
    </PackageReference>
>>>>>>> d6e9aff2
  </ItemGroup>

</Project><|MERGE_RESOLUTION|>--- conflicted
+++ resolved
@@ -49,15 +49,12 @@
     </PackageReference>
     <PackageReference Include="Microsoft.Extensions.CommandLineUtils" />
     <PackageReference Include="Microsoft.Extensions.Hosting.WindowsServices" />
-<<<<<<< HEAD
     <PackageReference Include="Microsoft.Win32.Registry" />
     <PackageReference Include="System.Management" />
-=======
     <PackageReference Include="Microsoft.Windows.CsWin32">
       <PrivateAssets>all</PrivateAssets>
       <IncludeAssets>runtime; build; native; contentfiles; analyzers; buildtransitive</IncludeAssets>
     </PackageReference>
->>>>>>> d6e9aff2
   </ItemGroup>
 
 </Project>